{
  "name": "@stacksjs/bunpress",
  "type": "module",
  "version": "0.0.5",
  "description": "Modern documentation engine. Powered by Bun.",
  "author": "Chris Breuer <chris@stacksjs.org>",
  "license": "MIT",
  "homepage": "https://github.com/stacksjs/bunpress#readme",
  "repository": {
    "type": "git",
    "url": "git+https://github.com/stacksjs/bunpress.git"
  },
  "bugs": {
    "url": "https://github.com/stacksjs/bunpress/issues"
  },
  "keywords": [
    "bunpress",
    "bun",
    "cli",
    "typescript",
    "vitepress alternative"
  ],
  "exports": {
    ".": {
      "types": "./dist/index.d.ts",
      "import": "./dist/src/index.js"
    },
    "./*": {
      "import": "./dist/*"
    }
  },
  "module": "./dist/src/index.js",
  "types": "./dist/index.d.ts",
  "bin": {
    "bunpress": "./dist/bin/cli.js"
  },
  "files": [
    "README.md",
    "dist"
  ],
  "scripts": {
    "dev": "bun run dev:docs",
    "build": "bun --bun build.ts && bun run compile",
    "compile": "bun build ./bin/cli.ts --compile --minify --outfile bin/bunpress",
    "compile:all": "bun run compile:linux-x64 && bun run compile:linux-arm64 && bun run compile:windows-x64 && bun run compile:darwin-x64 && bun run compile:darwin-arm64",
    "compile:linux-x64": "bun build ./bin/cli.ts --compile --minify --target=bun-linux-x64 --outfile bin/bunpress-linux-x64",
    "compile:linux-arm64": "bun build ./bin/cli.ts --compile --minify --target=bun-linux-arm64 --outfile bin/bunpress-linux-arm64",
    "compile:windows-x64": "bun build ./bin/cli.ts --compile --minify --target=bun-windows-x64 --outfile bin/bunpress-windows-x64.exe",
    "compile:darwin-x64": "bun build ./bin/cli.ts --compile --minify --target=bun-darwin-x64 --outfile bin/bunpress-darwin-x64",
    "compile:darwin-arm64": "bun build ./bin/cli.ts --compile --minify --target=bun-darwin-arm64 --outfile bin/bunpress-darwin-arm64",
    "fresh": "bunx rimraf node_modules/ bun.lock && bun i",
    "prepublishOnly": "bun --bun run build && bun run compile:all",
    "test": "bun test --reporter=verbose",
    "test:quick": "bun test --timeout=10000",
    "test:full": "bun test --timeout=60000 --no-bail",
    "lint": "bunx --bun eslint .",
    "lint:fix": "bunx --bun eslint . --fix",
    "changelog": "bunx logsmith --verbose",
    "changelog:generate": "bunx logsmith --output CHANGELOG.md",
    "release": "bun run changelog:generate && bunx --bun bumpx prompt --recursive",
    "dev:docs": "bun bin/cli.ts dev",
    "build:docs": "bun build.ts",
    "preview:docs": "bun serve --port 3000 dist",
    "typecheck": "bun --bun tsc --noEmit"
  },
  "devDependencies": {
<<<<<<< HEAD
    "@stacksjs/bumpx": "^0.2.2",
    "@stacksjs/eslint-config": "^4.14.0-beta.3",
    "@stacksjs/gitlint": "^0.1.5",
    "@stacksjs/headwind": "^0.1.3",
    "@stacksjs/logsmith": "^0.1.18",
    "@stacksjs/ts-i18n": "^0.0.0",
    "bun-git-hooks": "^0.3.1",
    "bun-plugin-dtsx": "0.21.12",
=======
    "@stacksjs/bumpx": "^0.1.84",
    "@stacksjs/eslint-config": "^4.14.0-beta.3",
    "@stacksjs/gitlint": "^0.1.5",
    "@stacksjs/headwind": "^0.1.1",
    "@stacksjs/logsmith": "^0.1.18",
    "@stacksjs/ts-i18n": "^0.0.0",
    "bun-git-hooks": "^0.3.1",
    "bun-plugin-dtsx": "0.9.5",
>>>>>>> 2d1049dd
    "bunfig": "^0.15.0",
    "typescript": "^5.9.3"
  },
  "git-hooks": {
    "pre-commit": {
      "staged-lint": {
        "*.{js,ts,json,yaml,yml,md}": "bunx --bun eslint --fix"
      }
    },
    "commit-msg": "bunx gitlint --edit .git/COMMIT_EDITMSG"
  }
}<|MERGE_RESOLUTION|>--- conflicted
+++ resolved
@@ -64,16 +64,6 @@
     "typecheck": "bun --bun tsc --noEmit"
   },
   "devDependencies": {
-<<<<<<< HEAD
-    "@stacksjs/bumpx": "^0.2.2",
-    "@stacksjs/eslint-config": "^4.14.0-beta.3",
-    "@stacksjs/gitlint": "^0.1.5",
-    "@stacksjs/headwind": "^0.1.3",
-    "@stacksjs/logsmith": "^0.1.18",
-    "@stacksjs/ts-i18n": "^0.0.0",
-    "bun-git-hooks": "^0.3.1",
-    "bun-plugin-dtsx": "0.21.12",
-=======
     "@stacksjs/bumpx": "^0.1.84",
     "@stacksjs/eslint-config": "^4.14.0-beta.3",
     "@stacksjs/gitlint": "^0.1.5",
@@ -82,7 +72,6 @@
     "@stacksjs/ts-i18n": "^0.0.0",
     "bun-git-hooks": "^0.3.1",
     "bun-plugin-dtsx": "0.9.5",
->>>>>>> 2d1049dd
     "bunfig": "^0.15.0",
     "typescript": "^5.9.3"
   },
