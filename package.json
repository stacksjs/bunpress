{
  "name": "@stacksjs/bunpress",
  "type": "module",
  "version": "0.1.0",
  "description": "Modern documentation engine. Powered by Bun.",
  "author": "Chris Breuer <chris@stacksjs.org>",
  "license": "MIT",
  "homepage": "https://github.com/stacksjs/bunpress#readme",
  "repository": {
    "type": "git",
    "url": "git+https://github.com/stacksjs/bunpress.git"
  },
  "bugs": {
    "url": "https://github.com/stacksjs/bunpress/issues"
  },
  "keywords": [
    "bunpress",
    "bun",
    "cli",
    "typescript",
    "vitepress alternative"
  ],
  "exports": {
    ".": {
      "types": "./dist/index.d.ts",
      "import": "./dist/src/index.js"
    },
    "./*": {
      "import": "./dist/*"
    }
  },
  "module": "./dist/src/index.js",
  "types": "./dist/index.d.ts",
  "bin": {
    "bunpress": "./dist/bin/cli.js"
  },
  "files": [
    "README.md",
    "dist"
  ],
  "scripts": {
    "dev": "bun run dev:docs",
    "build": "bun --bun build.ts && bun run compile",
    "compile": "bun build ./bin/cli.ts --compile --minify --outfile bin/bunpress",
    "compile:all": "bun run compile:linux-x64 && bun run compile:linux-arm64 && bun run compile:windows-x64 && bun run compile:darwin-x64 && bun run compile:darwin-arm64",
    "compile:linux-x64": "bun build ./bin/cli.ts --compile --minify --target=bun-linux-x64 --outfile bin/bunpress-linux-x64",
    "compile:linux-arm64": "bun build ./bin/cli.ts --compile --minify --target=bun-linux-arm64 --outfile bin/bunpress-linux-arm64",
    "compile:windows-x64": "bun build ./bin/cli.ts --compile --minify --target=bun-windows-x64 --outfile bin/bunpress-windows-x64.exe",
    "compile:darwin-x64": "bun build ./bin/cli.ts --compile --minify --target=bun-darwin-x64 --outfile bin/bunpress-darwin-x64",
    "compile:darwin-arm64": "bun build ./bin/cli.ts --compile --minify --target=bun-darwin-arm64 --outfile bin/bunpress-darwin-arm64",
    "fresh": "bunx rimraf node_modules/ bun.lock && bun i",
    "prepublishOnly": "bun --bun run build && bun run compile:all",
    "test": "bun test --reporter=verbose",
    "test:quick": "bun test --timeout=10000",
    "test:full": "bun test --timeout=60000 --no-bail",
    "lint": "bunx --bun eslint .",
    "lint:fix": "bunx --bun eslint . --fix",
    "changelog": "bunx logsmith --verbose",
    "changelog:generate": "bunx logsmith --output CHANGELOG.md",
    "release": "bunx --bun bumpx prompt --recursive",
    "dev:docs": "bun bin/cli.ts dev",
    "build:docs": "bun build.ts",
    "preview:docs": "bun serve --port 3000 dist",
    "typecheck": "bun --bun tsc --noEmit"
  },
  "devDependencies": {
    "@stacksjs/bumpx": "^0.2.2",
    "@stacksjs/eslint-config": "^4.14.0-beta.3",
    "@stacksjs/gitlint": "^0.1.5",
    "@stacksjs/headwind": "^0.1.3",
    "@stacksjs/logsmith": "^0.2.0",
    "@stacksjs/ts-i18n": "^0.0.0",
    "bun-git-hooks": "^0.3.1",
    "bun-plugin-dtsx": "0.21.12",
    "bun-plugin-stx": "0.1.16",
    "bun-types": "^1.3.1",
    "bunfig": "^0.15.0",
<<<<<<< HEAD
    "ts-syntax-highlighter": "^0.2.1",
=======
    "ts-syntax-highlighter": "^0.2.0",
>>>>>>> c13d2f3c
    "typescript": "^5.9.3"
  },
  "git-hooks": {
    "pre-commit": {
      "staged-lint": {
        "*.{js,ts,json,yaml,yml,md}": "bunx --bun eslint --fix"
      }
    },
    "commit-msg": "bunx gitlint --edit .git/COMMIT_EDITMSG"
  },
  "overrides": {
    "bun-plugin-stx": "0.1.16"
  }
}<|MERGE_RESOLUTION|>--- conflicted
+++ resolved
@@ -75,11 +75,7 @@
     "bun-plugin-stx": "0.1.16",
     "bun-types": "^1.3.1",
     "bunfig": "^0.15.0",
-<<<<<<< HEAD
-    "ts-syntax-highlighter": "^0.2.1",
-=======
     "ts-syntax-highlighter": "^0.2.0",
->>>>>>> c13d2f3c
     "typescript": "^5.9.3"
   },
   "git-hooks": {
