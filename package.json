{
  "name": "@stacksjs/bunpress",
  "type": "module",
  "version": "0.1.0",
  "description": "Modern documentation engine. Powered by Bun.",
  "author": "Chris Breuer <chris@stacksjs.org>",
  "license": "MIT",
  "homepage": "https://github.com/stacksjs/bunpress#readme",
  "repository": {
    "type": "git",
    "url": "git+https://github.com/stacksjs/bunpress.git"
  },
  "bugs": {
    "url": "https://github.com/stacksjs/bunpress/issues"
  },
  "keywords": [
    "bunpress",
    "bun",
    "cli",
    "typescript",
    "vitepress alternative"
  ],
  "exports": {
    ".": {
      "types": "./dist/index.d.ts",
      "import": "./dist/src/index.js"
    },
    "./*": {
      "import": "./dist/*"
    }
  },
  "module": "./dist/src/index.js",
  "types": "./dist/index.d.ts",
  "bin": {
    "bunpress": "./dist/bin/cli.js"
  },
  "files": [
    "README.md",
    "dist"
  ],
  "scripts": {
    "dev": "bun run dev:docs",
    "build": "bun --bun build.ts && bun run compile",
    "compile": "bun build ./bin/cli.ts --compile --minify --outfile bin/bunpress",
    "compile:all": "bun run compile:linux-x64 && bun run compile:linux-arm64 && bun run compile:windows-x64 && bun run compile:darwin-x64 && bun run compile:darwin-arm64",
    "compile:linux-x64": "bun build ./bin/cli.ts --compile --minify --target=bun-linux-x64 --outfile bin/bunpress-linux-x64",
    "compile:linux-arm64": "bun build ./bin/cli.ts --compile --minify --target=bun-linux-arm64 --outfile bin/bunpress-linux-arm64",
    "compile:windows-x64": "bun build ./bin/cli.ts --compile --minify --target=bun-windows-x64 --outfile bin/bunpress-windows-x64.exe",
    "compile:darwin-x64": "bun build ./bin/cli.ts --compile --minify --target=bun-darwin-x64 --outfile bin/bunpress-darwin-x64",
    "compile:darwin-arm64": "bun build ./bin/cli.ts --compile --minify --target=bun-darwin-arm64 --outfile bin/bunpress-darwin-arm64",
    "fresh": "bunx rimraf node_modules/ bun.lock && bun i",
    "prepublishOnly": "bun --bun run build && bun run compile:all",
    "test": "bun test --reporter=verbose",
    "test:quick": "bun test --timeout=10000",
    "test:full": "bun test --timeout=60000 --no-bail",
    "lint": "bunx --bun eslint .",
    "lint:fix": "bunx --bun eslint . --fix",
    "changelog": "bunx logsmith --verbose",
    "changelog:generate": "bunx logsmith --output CHANGELOG.md",
    "release": "bunx --bun bumpx prompt --recursive",
    "dev:docs": "bun bin/cli.ts dev",
    "build:docs": "bun build.ts",
    "preview:docs": "bun serve --port 3000 dist",
    "typecheck": "bun --bun tsc --noEmit",
    "bench": "bun run bench:build && bun run bench:server && bun run bench:features",
    "bench:build": "bun benchmarks/build-performance.bench.ts",
    "bench:server": "bun benchmarks/dev-server.bench.ts",
    "bench:features": "bun benchmarks/features-comparison.bench.ts",
    "bench:all": "bun run bench"
  },
  "devDependencies": {
    "@stacksjs/bumpx": "^0.2.2",
    "@stacksjs/eslint-config": "^4.14.0-beta.3",
    "@stacksjs/gitlint": "^0.1.5",
    "@stacksjs/headwind": "^0.1.3",
    "@stacksjs/logsmith": "^0.2.0",
    "@stacksjs/ts-i18n": "^0.0.0",
    "bun-git-hooks": "^0.3.1",
    "bun-plugin-dtsx": "0.21.12",
    "bun-plugin-stx": "0.1.16",
    "bun-types": "^1.3.1",
<<<<<<< HEAD
    "bunfig": "^0.15.1",
    "ts-syntax-highlighter": "^0.2.1",
=======
    "bunfig": "^0.15.0",
    "mitata": "^1.0.34",
    "ts-syntax-highlighter": "^0.2.0",
>>>>>>> dc11a9ca
    "typescript": "^5.9.3"
  },
  "git-hooks": {
    "pre-commit": {
      "staged-lint": {
        "*.{js,ts,json,yaml,yml,md}": "bunx --bun eslint --fix"
      }
    },
    "commit-msg": "bunx gitlint --edit .git/COMMIT_EDITMSG"
  },
  "overrides": {
    "bun-plugin-stx": "0.1.16"
  }
}<|MERGE_RESOLUTION|>--- conflicted
+++ resolved
@@ -79,14 +79,9 @@
     "bun-plugin-dtsx": "0.21.12",
     "bun-plugin-stx": "0.1.16",
     "bun-types": "^1.3.1",
-<<<<<<< HEAD
-    "bunfig": "^0.15.1",
-    "ts-syntax-highlighter": "^0.2.1",
-=======
     "bunfig": "^0.15.0",
     "mitata": "^1.0.34",
     "ts-syntax-highlighter": "^0.2.0",
->>>>>>> dc11a9ca
     "typescript": "^5.9.3"
   },
   "git-hooks": {
